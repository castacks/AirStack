services:
  ground-control-station:
    image: TODO
    container_name: ground-control-station
    entrypoint: ""
    command: >
      bash -c "ssh service restart;
      tmux new -d -s gcs_bringup
      && tmux send-keys -t gcs_bringup 'ros2 launch gcs_bringup gcs.launch.xml' ENTER
      && sleep infinity"
    # Interactive shell
    stdin_open: true # docker run -i
    tty: true # docker run -t
    # Needed to display graphical applications
    ipc: host
    privileged: true
    networks:
      - airstack_network
    environment:
      - DISPLAY
      - QT_X11_NO_MITSHM=1
    deploy:
      # let it use the GPU
      resources:
        reservations:
          devices:
            - driver: nvidia # https://stackoverflow.com/a/70761193
              count: 1
              capabilities: [gpu]
    ports:
      # for ssh
      - 2222:22
    volumes:
      # display stuff
      - $HOME/.Xauthority:/root/.Xauthority
      - /tmp/.X11-unix:/tmp/.X11-unix
      # developer stuff
      - .bashrc:/root/.bashrc:rw # bash config
      - .bash_history:/root/.bash_history:rw # save cmdline history
      - /var/run/docker.sock:/var/run/docker.sock # access docker API for container name
      # autonomy stack stuff
      - ../../common/ros_ws:/root/common/ros_ws:rw  # common ROS packages
      - ../ros_ws:/root/ros_ws:rw  # gcs-specific ROS packages

<<<<<<< HEAD
####################### GSTREAMER TO ROS TOPICS ######################
  gst-ros-bridge-topic1:
    container_name: "${PROJECT_NAME}/gst-ros-bridge1"
    image: "${PROJECT_NAME}/gst-ros-bridge"
    build:
      context: .
      dockerfile: Dockerfile.gst-ros-bridge
    command: >
      /bin/bash -c 'source /ros_ws/install/setup.bash && gst-launch-1.0 --gst-plugin-path=/ros_ws/install/gst_bridge/lib/gst_bridge/ 
      rtspsrc location="${CAMERA1_STREAM_IP}" latency=0 ! 
      rtph265depay ! h265parse ! avdec_h265 ! videoconvert ! 
      rosimagesink ros-topic="${CAMERA1_ROS_TOPIC}"'
    environment:
      - DISPLAY=${DISPLAY}
      - DOCKER_BUILDKIT=0
      - CAMERA1_STREAM_IP=${CAMERA1_STREAM_IP}
      - CAMERA1_ROS_TOPIC=${CAMERA1_ROS_TOPIC}
    volumes:
      - /tmp/.X11-unix:/tmp/.X11-unix
    network_mode: host

=======
>>>>>>> 796f3532

####################### ROS2TAK TOOLS ######################
  ############### MQTT for the GCS
  mqtt:
    container_name: "mqtt"
    image: eclipse-mosquitto:2.0.20
    restart: always
    volumes:
      - ../ros_ws/src/ros2tak_tools/mosquitto/config:/mosquitto/config
      - ../ros_ws/src/ros2tak_tools/mosquitto/data:/mosquitto/data
      - ../ros_ws/src/ros2tak_tools/mosquitto/log:/mosquitto/log
    env_file:
      - .env
    ports:
      - "1883:1883"
      - "9001:9001"
    healthcheck:
      test: [ "CMD", "mosquitto_pub", "-h", "localhost", "-t", "healthcheck", "-m", "ping", "-u", "${MQTT_USERNAME}", "-P", "${MQTT_PASSWORD}" ]
      interval: 5s
      timeout: 3s
      retries: 2
      start_period: 5s
    networks:
      - airstack_network

  ################## ROS2COT_AGENT
  ros2cot_agent:
    build:
      context: ../
      dockerfile: docker/Dockerfile.ros2cot_agent
      args:
        - ROS_WS_DIR=${ROS_WS_DIR}
<<<<<<< HEAD
    image: "${PROJECT_NAME}/ros2cot_agent"
    container_name: "${PROJECT_NAME}/ros2cot_agent"
=======
    container_name: "${PROJECT_NAME}_ros2cot_agent"
>>>>>>> 796f3532
    stdin_open: true
    tty: true
    restart: unless-stopped
    depends_on:
      mqtt:
        condition: service_healthy
    networks:
      - airstack_network
    command: [
      "/bin/bash",
      "-c",
      "source /opt/ros/humble/setup.bash && \
       source $ROS_WS_DIR/install/setup.bash && \
       ./install/ros2tak_tools/bin/ros2cot_agent --config $ROS_WS_DIR/$ROS2TAK_TOOLS_CONFIG_DIR/$ROS2TAK_TOOLS_CONFIG_FILENAME"
    ]

  # ################### TAK_PUBLISHER
  tak_publisher:
    build:
      context: ../
      dockerfile: docker/Dockerfile.tak_publisher
      args:
        - ROS_WS_DIR=${ROS_WS_DIR}
<<<<<<< HEAD
    image: "${PROJECT_NAME}/tak_publisher"
    container_name: "${PROJECT_NAME}/tak_publisher"
=======
    container_name: "${PROJECT_NAME}_tak_publisher"
>>>>>>> 796f3532
    stdin_open: true
    tty: true
    restart: unless-stopped
    depends_on:
      mqtt:
        condition: service_healthy
    networks:
      - airstack_network
    volumes:
      - ../ros_ws/src/ros2tak_tools/:${ROS_WS_DIR}/src/ros2tak_tools/
    command: [
      "python3",
      "$TAK_PUBLISHER_FILEPATH",
      "--config",
      "$ROS2TAK_TOOLS_CONFIG_DIR/$ROS2TAK_TOOLS_CONFIG_FILENAME"
    ]

  ################### TAK_SUBSCRIBER
  tak_subscriber:
    build:
      context: ../
      dockerfile: docker/Dockerfile.tak_subscriber
      args:
        - ROS_WS_DIR=${ROS_WS_DIR}
<<<<<<< HEAD
    image: "${PROJECT_NAME}/tak_subscriber"
    container_name: "${PROJECT_NAME}/tak_subscriber"
=======
    container_name: "${PROJECT_NAME}_tak_subscriber"
>>>>>>> 796f3532
    stdin_open: true
    tty: true
    restart: unless-stopped
    depends_on:
      mqtt:
        condition: service_healthy
    networks:
      - airstack_network
    volumes:
      - ../ros_ws/src/ros2tak_tools/:${ROS_WS_DIR}/src/ros2tak_tools/
    command: [
      "python3",
      "$TAK_SUBSCRIBER_FILEPATH",
      "--config",
      "$ROS2TAK_TOOLS_CONFIG_DIR/$ROS2TAK_TOOLS_CONFIG_FILENAME"
    ]


  ################## ROS2COT_AGENT
  cot2planner_agent:
    build:
      context: ../../
      dockerfile: ground_control_station/docker/Dockerfile.cot2planner_agent
      args:
        - ROS_WS_DIR=${ROS_WS_DIR}
<<<<<<< HEAD
    image: "${PROJECT_NAME}/cot2planner_agent"
    container_name: "${PROJECT_NAME}/cot2planner_agent"
=======
    container_name: "${PROJECT_NAME}_cot2planner_agent"
>>>>>>> 796f3532
    stdin_open: true
    tty: true
    restart: unless-stopped
    depends_on:
      mqtt:
        condition: service_healthy
    networks:
      - airstack_network
    command: [
      "/bin/bash",
      "-c",
      "source /opt/ros/humble/setup.bash && \
       source $ROS_WS_DIR/install/setup.bash && \
       ./install/ros2tak_tools/bin/cot2planner_agent --config $ROS_WS_DIR/$ROS2TAK_TOOLS_CONFIG_DIR/$ROS2TAK_TOOLS_CONFIG_FILENAME"
    ]

########### NETWORKS ###########
networks:
  airstack_network:
    driver: bridge<|MERGE_RESOLUTION|>--- conflicted
+++ resolved
@@ -42,7 +42,7 @@
       - ../../common/ros_ws:/root/common/ros_ws:rw  # common ROS packages
       - ../ros_ws:/root/ros_ws:rw  # gcs-specific ROS packages
 
-<<<<<<< HEAD
+
 ####################### GSTREAMER TO ROS TOPICS ######################
   gst-ros-bridge-topic1:
     container_name: "${PROJECT_NAME}/gst-ros-bridge1"
@@ -64,8 +64,6 @@
       - /tmp/.X11-unix:/tmp/.X11-unix
     network_mode: host
 
-=======
->>>>>>> 796f3532
 
 ####################### ROS2TAK TOOLS ######################
   ############### MQTT for the GCS
@@ -98,12 +96,9 @@
       dockerfile: docker/Dockerfile.ros2cot_agent
       args:
         - ROS_WS_DIR=${ROS_WS_DIR}
-<<<<<<< HEAD
     image: "${PROJECT_NAME}/ros2cot_agent"
     container_name: "${PROJECT_NAME}/ros2cot_agent"
-=======
     container_name: "${PROJECT_NAME}_ros2cot_agent"
->>>>>>> 796f3532
     stdin_open: true
     tty: true
     restart: unless-stopped
@@ -127,12 +122,9 @@
       dockerfile: docker/Dockerfile.tak_publisher
       args:
         - ROS_WS_DIR=${ROS_WS_DIR}
-<<<<<<< HEAD
     image: "${PROJECT_NAME}/tak_publisher"
     container_name: "${PROJECT_NAME}/tak_publisher"
-=======
     container_name: "${PROJECT_NAME}_tak_publisher"
->>>>>>> 796f3532
     stdin_open: true
     tty: true
     restart: unless-stopped
@@ -157,12 +149,9 @@
       dockerfile: docker/Dockerfile.tak_subscriber
       args:
         - ROS_WS_DIR=${ROS_WS_DIR}
-<<<<<<< HEAD
     image: "${PROJECT_NAME}/tak_subscriber"
     container_name: "${PROJECT_NAME}/tak_subscriber"
-=======
     container_name: "${PROJECT_NAME}_tak_subscriber"
->>>>>>> 796f3532
     stdin_open: true
     tty: true
     restart: unless-stopped
@@ -188,12 +177,9 @@
       dockerfile: ground_control_station/docker/Dockerfile.cot2planner_agent
       args:
         - ROS_WS_DIR=${ROS_WS_DIR}
-<<<<<<< HEAD
     image: "${PROJECT_NAME}/cot2planner_agent"
     container_name: "${PROJECT_NAME}/cot2planner_agent"
-=======
     container_name: "${PROJECT_NAME}_cot2planner_agent"
->>>>>>> 796f3532
     stdin_open: true
     tty: true
     restart: unless-stopped
