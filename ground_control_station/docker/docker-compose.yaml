--- conflicted
+++ resolved
@@ -6,7 +6,6 @@
     extends:
       file: ./ground-control-station-base-docker-compose.yaml
       service: ground-control-station-base
-    container_name: ground-control-station
     networks:
       - airstack_network
     ports:
@@ -19,16 +18,9 @@
     extends:
       file: ./ground-control-station-base-docker-compose.yaml
       service: ground-control-station-base
-<<<<<<< HEAD
-    network_mode: host
-=======
     container_name: ground-control-station-real
     network_mode: host
     volumes:
      - $HOME/bags/:/bags
      - ../../robot/ros_ws/src/robot_bringup/rviz/:/bags/rviz
-     - ../../plot:/plot
-
-# include: 
-  # - ./tak-docker-compose.yaml
->>>>>>> b06a4a80
+     - ../../plot:/plot