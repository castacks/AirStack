services:
  ground-control-station:
    image: &gcs_image ${PROJECT_DOCKER_REGISTRY}/${PROJECT_NAME}:v${PROJECT_VERSION}_gcs
    build:
      context: ../
      dockerfile: docker/Dockerfile.gcs
      tags:
        - *gcs_image
    container_name: ground-control-station
    entrypoint: ""
    # command: >
    #   bash -c "ssh service restart;
    #   tmux new -d -s gcs_bringup
    #   && tmux send-keys -t gcs_bringup 
    #   'if [ ! -f "/root/ros_ws/install/setup.bash" ]; then bws && sws; fi;
    #   ros2 launch gcs_bringup gcs.launch.xml' ENTER
    #   && sleep infinity"
    command: >
<<<<<<< HEAD
      bash -c "tmux new -d -s gcs_bringup
      && tmux send-keys -t gcs_bringup 
      'if [ ! -f "/root/ros_ws/install/setup.bash" ]; then bws && sws; fi;
      ros2 launch gcs_bringup gcs.launch.xml' ENTER
      && sleep infinity"    
=======
      bash -c "ssh service restart;
      tmux new -d -s gcs_bringup
      && tmux send-keys -t gcs_bringup 
      'if [ ! -f "/root/ros_ws/install/setup.bash" ]; then bws && sws; fi;
      ros2 launch gcs_bringup gcs.launch.xml' ENTER
      && sleep infinity"
>>>>>>> 9c9a7f04
    # Interactive shell
    stdin_open: true # docker run -i
    tty: true # docker run -t
    # Needed to display graphical applications
    # ipc: host
    privileged: true
    # networks:
    #   - airstack_network
    network_mode: host
    environment:
      - DISPLAY
      - QT_X11_NO_MITSHM=1
    deploy:
      # let it use the GPU
      # resources:
      #   reservations:
      #     devices:
      #       - driver: nvidia # https://stackoverflow.com/a/70761193
      #         count: 1
      #         capabilities: [gpu]
    ports:
      - 2222:22 # for ssh
    volumes:
      # display stuff
      - $HOME/.Xauthority:/root/.Xauthority
      - /tmp/.X11-unix:/tmp/.X11-unix
      # developer stuff
      - .bashrc:/root/.bashrc:rw # bash config
      - /var/run/docker.sock:/var/run/docker.sock # access docker API for container name
      # autonomy stack stuff
      - ../../common/ros_packages:/root/ros_ws/src/common:rw # common ROS packages
      - ../ros_ws:/root/ros_ws:rw # gcs-specific ROS packages
      - ../../common/ros_packages/fastdds.xml:/root/ros_ws/fastdds.xml:rw # fastdds.xml

# include: 
  # - ./tak-docker-compose.yaml<|MERGE_RESOLUTION|>--- conflicted
+++ resolved
@@ -16,20 +16,12 @@
     #   ros2 launch gcs_bringup gcs.launch.xml' ENTER
     #   && sleep infinity"
     command: >
-<<<<<<< HEAD
       bash -c "tmux new -d -s gcs_bringup
       && tmux send-keys -t gcs_bringup 
       'if [ ! -f "/root/ros_ws/install/setup.bash" ]; then bws && sws; fi;
       ros2 launch gcs_bringup gcs.launch.xml' ENTER
       && sleep infinity"    
-=======
-      bash -c "ssh service restart;
-      tmux new -d -s gcs_bringup
-      && tmux send-keys -t gcs_bringup 
-      'if [ ! -f "/root/ros_ws/install/setup.bash" ]; then bws && sws; fi;
-      ros2 launch gcs_bringup gcs.launch.xml' ENTER
-      && sleep infinity"
->>>>>>> 9c9a7f04
+
     # Interactive shell
     stdin_open: true # docker run -i
     tty: true # docker run -t
