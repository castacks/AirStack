--- conflicted
+++ resolved
@@ -8,12 +8,12 @@
             "target": "${workspaceFolder}/robot/ros_ws/src/robot_bringup/launch/robot.launch.xml"
         },
         {
-<<<<<<< HEAD
             "name": "ROS2: Launch macvo_ros2",
             "type": "ros2",
             "request": "launch",
             "target": "${workspaceFolder}/robot/ros_ws/src/autonomy/2_perception/macvo_ros2/launch/macvo_ros2.launch.xml"
-=======
+	},
+	{
             "name": "ROS2: Launch RRT Star",
             "type": "ros2",
             "request": "launch",
@@ -26,7 +26,6 @@
             "request": "launch",
             "target": "${workspaceFolder}/robot/ros_ws/src/autonomy/4_global/b_planners/jps_global_navigator/launch/jps_global_navigator.launch.py",
             "arguments": ["cost_map_topic:=/robot_1/vdb_mapping/vdb_map_pointcloud", "odom_topic:=/robot_1/odometry_conversion/odometry", "global_plan_topic:=/robot_1/global_plan", "enable_debug_visualization:=true"]
->>>>>>> 5399cb62
         },
         {
             "name": "ROS2: Attach",
