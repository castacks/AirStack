<launch>
    <!-- GUI interface -->
    <group>
        <push-ros-namespace namespace="behavior" />
        <node pkg="rqt_gui" exec="rqt_gui"
            args="--perspective-file $(find-pkg-share robot_bringup)/config/core.perspective">
            <remap from="fixed_trajectory_command"
                to="/$(env ROBOT_NAME)/fixed_trajectory_generator/fixed_trajectory_command" />
        </node>

        <!-- Behavior Tree -->
        <node pkg="behavior_tree" exec="behavior_tree_implementation">
            <param name="config" value="$(find-pkg-share behavior_tree)/config/drone.tree" />
            <param name="timeout" value="1.0" />
        </node>

        <!-- Behavior Executive -->
        <node pkg="behavior_executive" exec="behavior_executive"
            output="screen">
            <!-- remap glue to AirStack -->
            <remap from="is_armed" to="/$(env ROBOT_NAME)/interface/is_armed" />
            <!-- topics -->
            <remap from="has_control" to="/$(env ROBOT_NAME)/interface/has_control" />
            <!-- services -->
            <remap from="robot_command" to="/$(env ROBOT_NAME)/interface/robot_command" />
<<<<<<< HEAD
            <remap from="set_trajectory_mode"
                to="/$(env ROBOT_NAME)/trajectory_controller/set_trajectory_mode" />
            <remap from="set_takeoff_landing_command"
                to="/$(env ROBOT_NAME)/takeoff_landing_planner/set_takeoff_landing_command" />
=======
            <remap from="set_trajectory_mode" to="/$(env ROBOT_NAME)/trajectory_controller/set_trajectory_mode" />
            <remap from="set_takeoff_landing_command" to="/$(env ROBOT_NAME)/takeoff_landing_planner/set_takeoff_landing_command" />
            <remap from="/global/trajectory" to="/$(env ROBOT_NAME)/global/trajectory" />
            <!-- <remap from="get_random_walk_plan" to="/$(env ROBOT_NAME)/global/get_random_walk_plan" /> -->
>>>>>>> d7184258

        </node>

    </group>
</launch><|MERGE_RESOLUTION|>--- conflicted
+++ resolved
@@ -23,17 +23,10 @@
             <remap from="has_control" to="/$(env ROBOT_NAME)/interface/has_control" />
             <!-- services -->
             <remap from="robot_command" to="/$(env ROBOT_NAME)/interface/robot_command" />
-<<<<<<< HEAD
-            <remap from="set_trajectory_mode"
-                to="/$(env ROBOT_NAME)/trajectory_controller/set_trajectory_mode" />
-            <remap from="set_takeoff_landing_command"
-                to="/$(env ROBOT_NAME)/takeoff_landing_planner/set_takeoff_landing_command" />
-=======
             <remap from="set_trajectory_mode" to="/$(env ROBOT_NAME)/trajectory_controller/set_trajectory_mode" />
             <remap from="set_takeoff_landing_command" to="/$(env ROBOT_NAME)/takeoff_landing_planner/set_takeoff_landing_command" />
             <remap from="/global/trajectory" to="/$(env ROBOT_NAME)/global/trajectory" />
             <!-- <remap from="get_random_walk_plan" to="/$(env ROBOT_NAME)/global/get_random_walk_plan" /> -->
->>>>>>> d7184258
 
         </node>
 
