--- conflicted
+++ resolved
@@ -99,21 +99,9 @@
       - ./..:/root/AirStack:rw
 
   # ==============================================================================
-<<<<<<< HEAD
-  robot:
-    build:
-      context: ../
-      dockerfile: docker/Dockerfile.airstack-dev
-      tags:
-        - airlab-storage.andrew.cmu.edu:5001/shared/airstack-dev:latest
-        - airlab-storage.andrew.cmu.edu:5001/shared/airstack-dev:v0.5.1
-    image: airlab-storage.andrew.cmu.edu:5001/shared/airstack-dev:v0.5.1
-    # container_name: robot-1
-=======
   ground-control-station:
     image: *airstack-dev-image
     container_name: ground-control-station
->>>>>>> 7aa27c0b
     entrypoint: bash -c "service ssh restart && bash"
     # Interactive shell
     stdin_open: true # docker run -i
