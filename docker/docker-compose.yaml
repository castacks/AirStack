# docker compose file
services:
  # ==============================================================================
  isaac-sim:
    build:
      context: ../
      dockerfile: docker/isaac-sim/Dockerfile
      tags:
        - airlab-storage.andrew.cmu.edu:5001/shared/isaac-sim-4.1.0_ros-humble:latest
    image: airlab-storage.andrew.cmu.edu:5001/shared/isaac-sim-4.1.0_ros-humble:latest
    container_name: isaac-sim
    entrypoint: bash
    # Interactive shell
    stdin_open: true # docker run -i
    tty: true # docker run -t
    ipc: host
    privileged: true
<<<<<<< HEAD
    networks:
      airstack_network:
        ipv4_address: 172.31.0.200
=======
    env_file: ./isaac-sim/omni_pass.env
>>>>>>> 1c9655ea
    environment:
      # NVIDIA stuff
      - ACCEPT_EULA=Y
      - DISPLAY
      - QT_X11_NO_MITSHM=1
      # ROS2 stuff
      - RMW_IMPLEMENTATION=rmw_fastrtps_cpp
      - FASTRTPS_DEFAULT_PROFILES_FILE=/isaac-sim/fastdds.xml
    deploy: # let it use the GPU
      resources:
        reservations:
          devices:
            - driver: nvidia # https://stackoverflow.com/a/70761193
              count: 1
              capabilities: [gpu]
    volumes:
      # display
      - $HOME/.Xauthority:/root/.Xauthority
      - /tmp/.X11-unix:/tmp/.X11-unix
      # isaac sim stuff
      - ~/docker/isaac-sim/cache/kit:/isaac-sim/kit/cache:rw
      - ~/docker/isaac-sim/cache/ov:/root/.cache/ov:rw
      - ~/docker/isaac-sim/cache/pip:/root/.cache/pip:rw
      - ~/docker/isaac-sim/cache/glcache:/root/.cache/nvidia/GLCache:rw
      - ~/docker/isaac-sim/cache/computecache:/root/.nv/ComputeCache:rw
      - ~/docker/isaac-sim/logs:/root/.nvidia-omniverse/logs:rw
      - ~/docker/isaac-sim/data:/root/.local/share/ov/data:rw
      - ~/docker/isaac-sim/documents:/root/Documents:rw
      # developer stuff
      - ./isaac-sim/.bashrc:/root/.bashrc:rw # bash config
      - ~/.bash_history:/root/.bash_history:rw # save cmdline history
      # code
      - ./extras/kit-app-template/source/extensions/:/root/Documents/Kit/shared/exts/
      - ./extras:/extras:rw
      - ./extras/inputrc:/etc/inputrc

  # ==============================================================================
  ground-control-station:
    image: airlab-storage.andrew.cmu.edu:5001/shared/airstack-dev:latest
    container_name: ground-control-station
    entrypoint: bash -c "service ssh restart && bash"
    # Interactive shell
    stdin_open: true # docker run -i
    tty: true # docker run -t
    # Needed to display graphical applications
    ipc: host
    privileged: true
    environment:
      - DISPLAY
      - QT_X11_NO_MITSHM=1
    deploy: # let it use the GPU
      resources:
        reservations:
          devices:
            - driver: nvidia # https://stackoverflow.com/a/70761193
              count: 1
              capabilities: [gpu]
    ports:  # for ssh
      - 2222:22
    volumes:
      # display stuff
      - $HOME/.Xauthority:/root/.Xauthority
      - /tmp/.X11-unix:/tmp/.X11-unix
      # developer stuff
      - ./ground_control_station/.bashrc:/root/.bashrc:rw # bash config
      - ~/.bash_history:/root/.bash_history:rw # save cmdline history
      - /var/run/docker.sock:/var/run/docker.sock # access docker API for container name
      # autonomy stack stuff
      - ./..:/root/AirStack:rw

  # ==============================================================================
  robot:
    build:
      context: ../
      dockerfile: docker/airstack-dev.dockerfile
      tags:
        - airlab-storage.andrew.cmu.edu:5001/shared/airstack-dev:latest
        - airlab-storage.andrew.cmu.edu:5001/shared/airstack-dev:0.3.0
    image: airlab-storage.andrew.cmu.edu:5001/shared/airstack-dev:latest
    # container_name: robot-1
    entrypoint: bash -c "service ssh restart && bash"
    # Interactive shell
    stdin_open: true # docker run -i
    tty: true # docker run -t
    # Needed to display graphical applications
    privileged: true
    networks:
      - airstack_network
    environment:
      - DISPLAY
      - QT_X11_NO_MITSHM=1
    deploy: # let it use the GPU
      resources:
        reservations:
          devices:
            - driver: nvidia # https://stackoverflow.com/a/70761193
              count: 1
              capabilities: [gpu]
    ports:  # for ssh, starting from 2223-2243 on the host port all map to 22 in the container. Assumes no more than 21 robots
      - "2223-2243:22"
    volumes:
      # display stuff
      - $HOME/.Xauthority:/root/.Xauthority
      - /tmp/.X11-unix:/tmp/.X11-unix
      # developer stuff
      - ./robot/.bashrc:/root/.bashrc:rw # bash config
      - ~/.bash_history:/root/.bash_history:rw # save cmdline history
      - /var/run/docker.sock:/var/run/docker.sock # access docker API for container name
      # autonomy stack stuff
      - ./..:/root/AirStack:rw

  # ==============================================================================
  # live mkdocs container
  mkdocs:
    image: squidfunk/mkdocs-material
    container_name: docs
    # Interactive shell
    stdin_open: true # docker run -i
    tty: true # docker run -t
    # network_mode: host
    ports:
      - "8000:8000"
    volumes:
      # autonomy stack stuff
      - ../:/docs:rw
    restart: unless-stopped

networks:
  airstack_network:
    driver: bridge
    ipam:
      driver: default
      config:
        - subnet: 172.31.0.0/24<|MERGE_RESOLUTION|>--- conflicted
+++ resolved
@@ -15,13 +15,10 @@
     tty: true # docker run -t
     ipc: host
     privileged: true
-<<<<<<< HEAD
     networks:
       airstack_network:
         ipv4_address: 172.31.0.200
-=======
     env_file: ./isaac-sim/omni_pass.env
->>>>>>> 1c9655ea
     environment:
       # NVIDIA stuff
       - ACCEPT_EULA=Y
