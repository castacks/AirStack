--- conflicted
+++ resolved
@@ -10,16 +10,10 @@
 # =============== PROJECT ====================
 # These variables are used to tag the docker images.
 PROJECT_NAME="airstack"
-<<<<<<< HEAD
-# auto-generated from git commit hash
-DOCKER_IMAGE_TAG="5bbd64c"
-# can replace with your docker hub username
-=======
 # If you've run ./airstack.sh setup, then this will auto-generate from the git commit hash every time a change is made 
 # to a Dockerfile or docker-compose.yaml file. Otherwise this can also be set explicitly to make a release version.
-DOCKER_IMAGE_TAG="0.14.0"
+DOCKER_IMAGE_TAG="0.14.1"
 # Can replace with your docker hub username
->>>>>>> c4e3806e
 PROJECT_DOCKER_REGISTRY="airlab-storage.andrew.cmu.edu:5001/shared"
 # ============================================
 
