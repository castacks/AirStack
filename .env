# This is the main .env file for AirStack, which sets docker compose variables for variable interpolation.
# Standard Usage: docker compose --env-file .env up

# See overrides/ for overriding specific variables.
# To override, run docker compose --env-file .env --env-file overrides/<override_file>.env up. Any variables set in 
# the following --env-file will override previous ones.

# Warning: all variables get propagated to all sub-level docker-compose files, so be careful about naming conflicts.

# =============== PROJECT ====================
# These variables are used to tag the docker images.
PROJECT_NAME="airstack"
# If you've run ./airstack.sh setup, then this will auto-generate from the git commit hash every time a change is made 
# to a Dockerfile or docker-compose.yaml file. Otherwise this can also be set explicitly to make a release version.
<<<<<<< HEAD
DOCKER_IMAGE_TAG="0.14.1"
=======
DOCKER_IMAGE_TAG="8b5529e"
>>>>>>> 6756bea4
# Can replace with your docker hub username
PROJECT_DOCKER_REGISTRY="airlab-storage.andrew.cmu.edu:5001/shared"
# ============================================

# ================ SIMULATION =================
DEFAULT_ISAAC_SCENE="omniverse://airlab-storage.andrew.cmu.edu:8443/Projects/AirStack/AFCA/fire_academy_faro_with_sky.scene.usd"
PLAY_SIM_ON_START="true"
# =============================================

# ================= ROBOT =====================
# See robot/docker/docker-compose.yaml for how these variables get propagated in 
# the container's entry command.
ROBOT_LAUNCH_PACKAGE="robot_bringup"
ROBOT_LAUNCH_FILE="robot.launch.xml"

# See robot-base-docker-compose.yaml for how these variables get propagated. 
# We use relative launch path (not file) because these are launch files get included
# from the top level robot launch file, and the include-format requires a path.
AUTONOMY_LAUNCH_PACKAGE="autonomy_bringup"
AUTONOMY_LAUNCH_PATH="launch/autonomy.launch.xml"
# --
INTERFACE_LAUNCH_PACKAGE="interface_bringup"
INTERFACE_LAUNCH_PATH="launch/interface.launch.xml"
# --
SENSORS_LAUNCH_PACKAGE="sensors_bringup"
SENSORS_LAUNCH_PATH="launch/sensors.launch.xml"
# --
PERCEPTION_LAUNCH_PACKAGE="perception_bringup"
PERCEPTION_LAUNCH_PATH="launch/perception.launch.xml"
# --
LOCAL_LAUNCH_PACKAGE="local_bringup"
LOCAL_LAUNCH_PATH="launch/local.launch.xml"
# --
GLOBAL_LAUNCH_PACKAGE="global_bringup"
GLOBAL_LAUNCH_PATH="launch/global.launch.xml"
# --
BEHAVIOR_LAUNCH_PACKAGE="behavior_bringup"
BEHAVIOR_LAUNCH_PATH="launch/behavior.launch.xml"
# ===============================================

# =========== GROUND CONTROL STATION ============
# See ground_control_station/docker/docker-compose.yaml for how these variables 
# get propagated in the container's entry command.
GCS_LAUNCH_PACKAGE="gcs_bringup"
GCS_LAUNCH_FILE="gcs.launch.xml"
# ===============================================<|MERGE_RESOLUTION|>--- conflicted
+++ resolved
@@ -12,11 +12,7 @@
 PROJECT_NAME="airstack"
 # If you've run ./airstack.sh setup, then this will auto-generate from the git commit hash every time a change is made 
 # to a Dockerfile or docker-compose.yaml file. Otherwise this can also be set explicitly to make a release version.
-<<<<<<< HEAD
-DOCKER_IMAGE_TAG="0.14.1"
-=======
 DOCKER_IMAGE_TAG="8b5529e"
->>>>>>> 6756bea4
 # Can replace with your docker hub username
 PROJECT_DOCKER_REGISTRY="airlab-storage.andrew.cmu.edu:5001/shared"
 # ============================================
