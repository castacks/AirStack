--- conflicted
+++ resolved
@@ -19,18 +19,6 @@
     to_domain: 0
     type: nav_msgs/msg/Odometry
 
-<<<<<<< HEAD
-  /robot_1/interface/mavros/global_position/global:
-    from_domain: 1
-    to_domain: 0
-    type: sensor_msgs/msg/NavSatFix
-=======
-  /robot_1/sensors/front_stereo/left/image_rect:
-    from_domain: 1
-    to_domain: 0
-    type: sensor_msgs/msg/Image
->>>>>>> b06a4a80
-
   /robot_2/vdb_mapping/vdb_map_visualization:
     from_domain: 2
     to_domain: 0
@@ -40,16 +28,6 @@
     from_domain: 2
     to_domain: 0
     type: nav_msgs/msg/Odometry
-
-  /robot_2/interface/mavros/state:
-    type: mavros_msgs/msg/State
-    from_domain: 2
-    to_domain: 1
-
-  /robot_2/interface/mavros/global_position/global:
-    from_domain: 2
-    to_domain: 0
-    type: sensor_msgs/msg/NavSatFix
 
   /robot_3/vdb_mapping/vdb_map_visualization:
     from_domain: 3
@@ -61,8 +39,6 @@
     to_domain: 0
     type: nav_msgs/msg/Odometry
 
-<<<<<<< HEAD
-=======
   robot_2/interface/mavros/state:
     type: mavros_msgs/msg/State
     from_domain: 2
@@ -76,18 +52,13 @@
     type: std_msgs/msg/String
     from_domain: 2
     to_domain: 0
->>>>>>> b06a4a80
+
   /robot_3/behavior/behavior_tree_graphviz:
     type: std_msgs/msg/String
     from_domain: 3
     to_domain: 0
 
-<<<<<<< HEAD
-  /robot_3/interface/mavros/global_position/global:
-    from_domain: 3
-    to_domain: 0
-    type: sensor_msgs/msg/NavSatFix
-=======
+
   /robot_1/interface/mavros/global_position/raw/fix:
     type: sensor_msgs/msg/NavSatFix
     from_domain: 1
@@ -100,8 +71,7 @@
     type: sensor_msgs/msg/NavSatFix
     from_domain: 3
     to_domain: 0
-    
->>>>>>> b06a4a80
+
 
   # Bridge "/clock" topic from doman ID 2 to domain ID 3,
   # Override durability to be 'volatile' and override depth to be 1
