--- conflicted
+++ resolved
@@ -332,12 +332,7 @@
             std::cout << "mode 1" << std::endl;
             mode_result.wait();
             std::cout << "mode 2" << std::endl;
-<<<<<<< HEAD
 	    
-=======
-
->>>>>>> bf17afb9
-	    /*
             std_srvs::srv::Trigger::Request::SharedPtr request =
                 std::make_shared<std_srvs::srv::Trigger::Request>();
             auto result = global_planner_toggle_client->async_send_request(request);
@@ -346,7 +341,6 @@
                 global_plan_action->set_success();
             else
                 global_plan_action->set_failure();
-	    */
         };
     }
 
