<!-- LOCAL -->
<launch>
    <!-- WARNING: ROS2 does NOT scope launch arguments. Make sure they have unique names -->
    <arg name="local_odometry_in_topic" default="/$(env ROBOT_NAME)/odometry_conversion/odometry" />
<<<<<<< HEAD
    <!-- <arg name="local_disparity_in_topic" default="/$(env ROBOT_NAME)/perception/macvo/disparity" /> -->
    <!-- <arg name="local_depth_in_topic" default="none" /> -->
    <arg name="local_disparity_in_topic" default="none" />
    <arg name="local_depth_in_topic" default="/$(env ROBOT_NAME)/sensors/front_stereo/right/depth_ground_truth" />
    <arg name="local_camera_info_in_topic" default="/$(env ROBOT_NAME)/sensors/front_stereo/right/camera_info" />
=======
    <arg name="local_disparity_in_topic" default="/$(env ROBOT_NAME)/sensors/front_stereo/disparity" />
    <!-- <arg name="local_disparity_in_topic" default="/fake_disparity" /> -->
    <arg name="local_depth_in_topic" default="/$(env ROBOT_NAME)/sensors/front_stereo/left/depth" />
>>>>>>> bef4ea3b

    <log message="local_odometry_in_topic has $(var local_odometry_in_topic)"/>


    <!-- Basic Planners -->
    <node pkg="trajectory_library"
        namespace="fixed_trajectory_generator" exec="fixed_trajectory_generator.py" output="screen">
        <remap from="trajectory_override"
            to="/$(env ROBOT_NAME)/trajectory_controller/trajectory_override" />
    </node>

    <!-- customize takeoff_landing_planner.launch.xml -->
    <node pkg="takeoff_landing_planner"
        namespace="takeoff_landing_planner"
        exec="takeoff_landing_planner" output="screen">
        <param from="$(find-pkg-share takeoff_landing_planner)/config/takeoff_landing_planner.yaml"
            allow_substs="true" />

        <!-- remap glue to AirStack -->
        <remap from="trajectory_override"
            to="/$(env ROBOT_NAME)/trajectory_controller/trajectory_override" />
        <remap from="trajectory_completion_percentage"
            to="/$(env ROBOT_NAME)/trajectory_controller/trajectory_completion_percentage" />
        <remap from="tracking_point"
            to="/$(env ROBOT_NAME)/trajectory_controller/tracking_point" />
        <remap from="odometry" to="$(var local_odometry_in_topic)" />
        <remap from="mavros/cmd/takeoff" to="/$(env ROBOT_NAME)/interface/mavros/cmd/takeoff" />
    </node>

    <group>
        <push-ros-namespace namespace="droan" />
        <!-- DROAN Local Planner -->
        <node pkg="droan_local_planner" exec="droan_local_planner" output="screen"
            args="--log-level DEBUG">
            <param from="$(find-pkg-share droan_local_planner)/config/droan.yaml"
                allow_substs="true" />
            <remap from="global_plan" to="/$(env ROBOT_NAME)/global_plan" />
            <remap from="look_ahead" to="/$(env ROBOT_NAME)/trajectory_controller/look_ahead" />
            <remap from="tracking_point"
                to="/$(env ROBOT_NAME)/trajectory_controller/tracking_point" />
            <!-- we use right because The baseline (\(B\)) is encoded in the last column of the right camera's projection matrix. -->
            <remap from="camera_info" to="$(var local_camera_info_in_topic)" />
            <remap from="trajectory_segment_to_add"
                to="/$(env ROBOT_NAME)/trajectory_controller/trajectory_segment_to_add" />
        </node>
        <!-- DROAN local model -->
        <node pkg="disparity_expansion" exec="disparity_expansion" name="disparity_expansion"
            output="screen">
            <param
                from="$(find-pkg-share disparity_expansion)/config/disparity_expansion_params.yaml" />
            
            <remap from="disparity" to="$(var local_disparity_in_topic)" />
<<<<<<< HEAD
            <!-- create disparity from ground truth depth instead of using estimated disparity -->
            <!-- we use right because The baseline (\(B\)) is encoded in the last column of the right camera's projection matrix. -->
            <remap from="depth" to="$(var local_depth_in_topic)" />
            <remap from="camera_info" to="$(var local_camera_info_in_topic)" />
=======
	    <!-- <remap from="depth" to="/$(env ROBOT_NAME)/sensors/front_stereo/depth/depth_registered" /> -->
	    <remap from="camera_info" to="/$(env ROBOT_NAME)/sensors/front_stereo/right/camera_info" />
            <!-- <remap from="depth" to="/$(env ROBOT_NAME)/sensors/front_stereo/depth/depth_registered" /> -->
>>>>>>> bef4ea3b
        </node>
    </group>

    <!-- Control -->
    <!-- customize trajectory_controller.launch.xml -->
    <node pkg="trajectory_controller" exec="trajectory_controller"
        namespace="trajectory_controller"
        output="screen">
        <param name="tf_prefix" value="" />
        <param name="target_frame" value="map" />
        <param name="tracking_point_distance_limit" value="1000.5" />
        <param name="velocity_look_ahead_time" value="0.9" />
        <!-- look ahead time controls the speed, greater is faster -->
        <param name="look_ahead_time" value="1.0" />
        <param name="virtual_tracking_ahead_time" value="0.5" />
        <param name="min_virtual_tracking_velocity" value="0.5" />
        <param name="sphere_radius" value="1.0" />
        <param name="ff_min_velocity" value="0." />
        <param name="search_ahead_factor" value="1.5" />
        <param name="transition_velocity_scale" value="1.0" />
        <param name="traj_vis_thickness" value="0.03" />
        <param name="rewind_skip_max_velocity" value="0.1" />
        <param name="rewind_skip_max_distance" value="0.1" />
        <param name="velocity_sphere_radius_multiplier" value="1.0" />

        <!-- remap glue to AirStack -->
        <remap from="odometry" to="$(var local_odometry_in_topic)" />

    </node>

    <node pkg="pid_controller" exec="pid_controller" namespace="control" output="screen">
      <param name="target_frame" value="base_link_stabilized" />

      <param name="x_p"         value="1.0" />
      <param name="x_i"         value="0.0" />
      <param name="x_d"         value="0.0" />
      <param name="x_ff"        value="0.0" />
      <param name="x_d_alpha"   value="0.0" />
      <param name="x_min"       value="-3.0" />
      <param name="x_max"       value="3.0" />
      <param name="x_constant"  value="0.0" />
      
      <param name="y_p"         value="1.0" />
      <param name="y_i"         value="0.0" />
      <param name="y_d"         value="0.0" />
      <param name="y_ff"        value="0.0" />
      <param name="y_d_alpha"   value="0.0" />
      <param name="y_min"       value="-3.0" />
      <param name="y_max"       value="3.0" />
      <param name="y_constant"  value="0.0" />
      
      <param name="z_p"         value="1.0" />
      <param name="z_i"         value="0.0" />
      <param name="z_d"         value="0.0" />
      <param name="z_ff"        value="0.0" />
      <param name="z_d_alpha"   value="0.0" />
      <param name="z_min"       value="-1.0" />
      <param name="z_max"       value="1.0" />
      <param name="z_constant"  value="0.0" />
      
      <param name="vx_p"         value="0.2" />
      <param name="vx_i"         value="0.025" />
      <param name="vx_d"         value="0.0" />
      <param name="vx_ff"        value="0.0" />
      <param name="vx_d_alpha"   value="0.9" />
      <param name="vx_min"       value="-0.34" />
      <param name="vx_max"       value="0.34" />
      <param name="vx_constant"  value="0.0" />
      
      <param name="vy_p"         value="0.2" />
      <param name="vy_i"         value="0.025" />
      <param name="vy_d"         value="0.0" />
      <param name="vy_ff"        value="0.0" />
      <param name="vy_d_alpha"   value="0.9" />
      <param name="vy_min"       value="-0.34" />
      <param name="vy_max"       value="0.34" />
      <param name="vy_constant"  value="0.0" />
      
      <param name="vz_p"         value="0.2" />
      <param name="vz_i"         value="0.1" />
      <param name="vz_d"         value="0.0" />
      <param name="vz_ff"        value="0.0" />
      <param name="vz_d_alpha"   value="0.0" />
      <param name="vz_min"       value="-0.5" />
      <param name="vz_max"       value="1.0" />
      <param name="vz_constant"  value="0.5" />
      
      <!-- remap glue to AirStack -->
      <remap from="odometry" to="$(var local_odometry_in_topic)" />
      <remap from="tracking_point" to="/$(env ROBOT_NAME)/trajectory_controller/tracking_point" />
      <remap from="command" to="/$(env ROBOT_NAME)/interface/cmd_roll_pitch_yawrate_thrust" />
    </node>

  <?ignore
  <node pkg="rviz2" exec="rviz2"
    args="-d $(find-pkg-share local_bringup)/rviz/droan.rviz --ros-args --log-level INFO"
    output="screen" respawn="true" respawn_delay="1" />
  ?>

</launch><|MERGE_RESOLUTION|>--- conflicted
+++ resolved
@@ -2,17 +2,11 @@
 <launch>
     <!-- WARNING: ROS2 does NOT scope launch arguments. Make sure they have unique names -->
     <arg name="local_odometry_in_topic" default="/$(env ROBOT_NAME)/odometry_conversion/odometry" />
-<<<<<<< HEAD
     <!-- <arg name="local_disparity_in_topic" default="/$(env ROBOT_NAME)/perception/macvo/disparity" /> -->
     <!-- <arg name="local_depth_in_topic" default="none" /> -->
     <arg name="local_disparity_in_topic" default="none" />
     <arg name="local_depth_in_topic" default="/$(env ROBOT_NAME)/sensors/front_stereo/right/depth_ground_truth" />
     <arg name="local_camera_info_in_topic" default="/$(env ROBOT_NAME)/sensors/front_stereo/right/camera_info" />
-=======
-    <arg name="local_disparity_in_topic" default="/$(env ROBOT_NAME)/sensors/front_stereo/disparity" />
-    <!-- <arg name="local_disparity_in_topic" default="/fake_disparity" /> -->
-    <arg name="local_depth_in_topic" default="/$(env ROBOT_NAME)/sensors/front_stereo/left/depth" />
->>>>>>> bef4ea3b
 
     <log message="local_odometry_in_topic has $(var local_odometry_in_topic)"/>
 
@@ -65,16 +59,10 @@
                 from="$(find-pkg-share disparity_expansion)/config/disparity_expansion_params.yaml" />
             
             <remap from="disparity" to="$(var local_disparity_in_topic)" />
-<<<<<<< HEAD
             <!-- create disparity from ground truth depth instead of using estimated disparity -->
             <!-- we use right because The baseline (\(B\)) is encoded in the last column of the right camera's projection matrix. -->
             <remap from="depth" to="$(var local_depth_in_topic)" />
             <remap from="camera_info" to="$(var local_camera_info_in_topic)" />
-=======
-	    <!-- <remap from="depth" to="/$(env ROBOT_NAME)/sensors/front_stereo/depth/depth_registered" /> -->
-	    <remap from="camera_info" to="/$(env ROBOT_NAME)/sensors/front_stereo/right/camera_info" />
-            <!-- <remap from="depth" to="/$(env ROBOT_NAME)/sensors/front_stereo/depth/depth_registered" /> -->
->>>>>>> bef4ea3b
         </node>
     </group>
 
