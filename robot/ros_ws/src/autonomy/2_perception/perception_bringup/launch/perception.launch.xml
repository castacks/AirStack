--- conflicted
+++ resolved
@@ -1,51 +1,6 @@
 <!-- PERCEPTION -->
 <launch>
 
-
-<<<<<<< HEAD
-    <!-- State and depth estimation -->
-    <!-- Camera is in optical frame. This is Z-forward, x right, y down.  -->
-     <!-- the tf rotation applies in argument order (yaw first, then pitch, then roll) -->
-    <node
-        pkg="tf2_ros"
-        exec="static_transform_publisher"
-        name="static_transform_publisher"
-        args="--x 0 --y 0 --z 0 --yaw 1.5708 --pitch -1.5708 --roll 3.14159 --frame-id front_stereo_left_camera_optical_frame --child-frame-id macvo_ned" />
-
-    <?ignore
-    <node pkg="macvo" exec="macvo" namespace="macvo">
-        <param name="camera_config" value="$(find-pkg-share macvo)/config/model_config.yaml" />
-        <!-- override -->
-        <param from="$(find-pkg-share macvo)/config/interface_config.yaml" />
-        <remap from="left/image_rect"
-            to="/$(env ROBOT_NAME)/sensors/front_stereo/left/image_rect" />
-        <remap from="right/image_rect"
-            to="/$(env ROBOT_NAME)/sensors/front_stereo/right/image_rect" />
-        <remap from="sensors/get_camera_params"
-            to="/$(env ROBOT_NAME)/sensors/get_camera_params" />
-    </node>
-   ?>
-    
-    <!-- Depth Estimation -->
-    <!-- Disparity -->
-    <!--
-    <node pkg="stereo_image_proc" exec="disparity_node"
-        namespace="stereo_image_proc">
-        <remap from="left/image_rect" to="/$(env ROBOT_NAME)/sensors/front_stereo/left/image_rect" />
-        <remap from="left/camera_info" to="/$(env ROBOT_NAME)/sensors/front_stereo/left/camera_info" />
-        <remap from="right/image_rect" to="/$(env ROBOT_NAME)/sensors/front_stereo/right/image_rect" />
-        <remap from="right/camera_info"
-               to="/$(env ROBOT_NAME)/sensors/front_stereo/right/camera_info" />
-
-	<remap from="/$(env ROBOT_NAME)/stereo_image_proc/disparity" to="/$(env ROBOT_NAME)/sensors/front_stereo/disparity" />
-    </node>
-    -->
-    <!-- Visualizer -->
-    <node pkg="image_view" exec="disparity_view"
-        namespace="disparity_view">
-        <remap from="image" to="/$(env ROBOT_NAME)/sensors/front_stereo/disparity" />
-    </node>
-
-=======
->>>>>>> bf17afb9
+  
+  
 </launch>