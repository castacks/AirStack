# docker compose file
services:
  robot_base:
    # Interactive shell
    stdin_open: true # docker run -i
    tty: true # docker run -t
    # Needed to display graphical applications
    privileged: true
    environment:
      - DISPLAY
      - QT_X11_NO_MITSHM=1
      # docker compose interpolation to env variables
      - AUTONOMY_LAUNCH_PACKAGE=${AUTONOMY_LAUNCH_PACKAGE}
      - AUTONOMY_LAUNCH_FILE=${AUTONOMY_LAUNCH_FILE}
      # --
      - INTERFACE_LAUNCH_PACKAGE=${INTERFACE_LAUNCH_PACKAGE}
      - INTERFACE_LAUNCH_FILE=${INTERFACE_LAUNCH_FILE}
      # --
      - SENSORS_LAUNCH_PACKAGE=${SENSORS_LAUNCH_PACKAGE}
      - SENSORS_LAUNCH_FILE=${SENSORS_LAUNCH_FILE}
      # --
      - PERCEPTION_LAUNCH_PACKAGE=${PERCEPTION_LAUNCH_PACKAGE}
      - PERCEPTION_LAUNCH_FILE=${PERCEPTION_LAUNCH_FILE}
      # --
      - LOCAL_LAUNCH_PACKAGE=${LOCAL_LAUNCH_PACKAGE}
      - LOCAL_LAUNCH_FILE=${LOCAL_LAUNCH_FILE}
      # --
      - GLOBAL_LAUNCH_PACKAGE=${GLOBAL_LAUNCH_PACKAGE}
      - GLOBAL_LAUNCH_FILE=${GLOBAL_LAUNCH_FILE}
      # --
      - BEHAVIOR_LAUNCH_PACKAGE=${BEHAVIOR_LAUNCH_PACKAGE}
      - BEHAVIOR_LAUNCH_FILE=${BEHAVIOR_LAUNCH_FILE}
      # Config paths
      - CAMERA_CONFIG_FILE=${CONFIG_MOUNT_PATH}/camera_config.yaml
      # Robot identification
      - ROBOT_NAME=${ROBOT_NAME:-robot_1}
      - ROS_DOMAIN_ID=${ROS_DOMAIN_ID:-1}
    deploy:
      # let it use the GPU
      resources:
        reservations:
          devices:
            - driver: nvidia # https://stackoverflow.com/a/70761193
              count: 1
              capabilities: [ gpu ]
    volumes:
      # display stuff
      - $HOME/.Xauthority:/.Xauthority
      - /tmp/.X11-unix:/tmp/.X11-unix
      # config
      - ../../config:${CONFIG_MOUNT_PATH}:ro
      # developer stuff
<<<<<<< HEAD
      - .dev:/root/.dev:rw # developer config
      - .bashrc:/root/.bashrc:rw # bash config
      - ./wait_for_px4.py:/root/docker/wait_for_px4.py:ro # PX4 wait script (python)
      - /var/run/docker.sock:/var/run/docker.sock # access docker API for container name
=======
      - .dev:/home/robot/.dev:rw # developer config
      - ../../common/.bash_profile:/home/robot/.bash_profile:rw
      - .bashrc:/home/robot/.bashrc:rw # bash config
>>>>>>> c03d5754
      - ../../common/inputrc:/etc/inputrc:rw # for using page up/down to search through command history
      - ../../common/.tmux.conf:/home/robot/.tmux.conf:rw # tmux config
      - ../../.devcontainer/robot/launch.json:/home/robot/AirStack/.vscode/launch.json:rw
      # autonomy stack stuff
<<<<<<< HEAD
      - ../../common/ros_packages:/root/ros_ws/src/common:rw # common ROS packages
      - ../../common/ros_packages/fastdds.xml:/root/ros_ws/fastdds.xml:rw # fastdds.xml
      - ../ros_ws:/root/ros_ws:rw # robot-specific ROS packages
=======
      - ../..:/home/robot/AirStack
      - ../../common/ros_packages:/home/robot/AirStack/robot/ros_ws/src/common:rw # common ROS packages
      - ../../common/ros_packages/fastdds.xml:/home/robot/AirStack/robot/ros_ws/fastdds.xml:rw # fastdds.xml
>>>>>>> c03d5754
<|MERGE_RESOLUTION|>--- conflicted
+++ resolved
@@ -50,26 +50,13 @@
       # config
       - ../../config:${CONFIG_MOUNT_PATH}:ro
       # developer stuff
-<<<<<<< HEAD
-      - .dev:/root/.dev:rw # developer config
-      - .bashrc:/root/.bashrc:rw # bash config
-      - ./wait_for_px4.py:/root/docker/wait_for_px4.py:ro # PX4 wait script (python)
-      - /var/run/docker.sock:/var/run/docker.sock # access docker API for container name
-=======
       - .dev:/home/robot/.dev:rw # developer config
       - ../../common/.bash_profile:/home/robot/.bash_profile:rw
       - .bashrc:/home/robot/.bashrc:rw # bash config
->>>>>>> c03d5754
       - ../../common/inputrc:/etc/inputrc:rw # for using page up/down to search through command history
       - ../../common/.tmux.conf:/home/robot/.tmux.conf:rw # tmux config
       - ../../.devcontainer/robot/launch.json:/home/robot/AirStack/.vscode/launch.json:rw
       # autonomy stack stuff
-<<<<<<< HEAD
-      - ../../common/ros_packages:/root/ros_ws/src/common:rw # common ROS packages
-      - ../../common/ros_packages/fastdds.xml:/root/ros_ws/fastdds.xml:rw # fastdds.xml
-      - ../ros_ws:/root/ros_ws:rw # robot-specific ROS packages
-=======
       - ../..:/home/robot/AirStack
       - ../../common/ros_packages:/home/robot/AirStack/robot/ros_ws/src/common:rw # common ROS packages
       - ../../common/ros_packages/fastdds.xml:/home/robot/AirStack/robot/ros_ws/fastdds.xml:rw # fastdds.xml
->>>>>>> c03d5754
