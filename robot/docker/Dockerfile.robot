--- conflicted
+++ resolved
@@ -37,10 +37,7 @@
   wget \
   iputils-ping \
   net-tools \
-<<<<<<< HEAD
-=======
   bind9-host \
->>>>>>> c03d5754
   && rm -rf /var/lib/apt/lists/*
 
 # Install ROS2
@@ -167,26 +164,6 @@
   # Put commands here that should be run for the sim but not the real robot
   echo "REAL_ROBOT is false"; \
   fi
-<<<<<<< HEAD
-
-# Downloading model weights for MACVO
-WORKDIR /root/model_weights
-RUN wget -r "https://github.com/MAC-VO/MAC-VO/releases/download/model/MACVO_FrontendCov.pth" && \ 
-  wget -r "https://github.com/MAC-VO/MAC-VO/releases/download/model/MACVO_posenet.pkl" && \
-  wget -r "https://github.com/castacks/MAC-VO-ROS2/releases/download/dsta-efficient-v0/dsta_efficient.ckpt" && \ 
-  mv /root/model_weights/github.com/MAC-VO/MAC-VO/releases/download/model/MACVO_FrontendCov.pth /root/model_weights/MACVO_FrontendCov.pth && \
-  mv /root/model_weights/github.com/MAC-VO/MAC-VO/releases/download/model/MACVO_posenet.pkl /root/model_weights/MACVO_posenet.pkl && \
-  mv /root/model_weights/github.com/castacks/MAC-VO-ROS2/releases/download/dsta-efficient-v0/dsta_efficient.ckpt /root/model_weights/dsta_efficient.ckpt && \
-  rm -rf /root/model_weights/github.com
-
-WORKDIR /root/ros_ws
-# Cleanup. Prevent people accidentally doing git commits as root in Docker
-RUN apt purge git -y \
-  && apt autoremove -y \
-  && apt clean -y \
-  && rm -rf /var/lib/apt/lists/*
-=======
->>>>>>> c03d5754
 
 # Install colcon, seems to be getting removed
 RUN pip install -U colcon-common-extensions
@@ -204,16 +181,6 @@
 RUN pip install huggingface_hub
 RUN pip uninstall matplotlib -y
 
-<<<<<<< HEAD
-# Temporary fix for UFM
-WORKDIR /root/model_weights
-RUN wget -r "https://github.com/castacks/MAC-VO-ROS2/releases/download/dsta-efficient-v0/UFM_Env2.zip" && \
-  apt update && apt install -y unzip && \
-  mv /root/model_weights/github.com/castacks/MAC-VO-ROS2/releases/download/dsta-efficient-v0/UFM_Env2.zip /root/model_weights/UFM_Env2.zip && \
-  unzip UFM_Env2.zip && \
-  rm UFM_Env2.zip
-=======
->>>>>>> c03d5754
 
 # TMux config
 RUN git clone https://github.com/tmux-plugins/tpm /home/robot/.tmux/plugins/tpm
@@ -244,13 +211,5 @@
   && apt clean -y \
   && rm -rf /var/lib/apt/lists/*
 
-<<<<<<< HEAD
-RUN apt-get update && apt-get install -y ros-humble-xacro
-# RUN apt-get update && apt-get install -y ros-humble-xacro ros-humble-robot-state-publisher
-
-
-WORKDIR /root/ros_ws
-=======
 USER robot:robot
 ENTRYPOINT ["fixuid"]
->>>>>>> c03d5754
