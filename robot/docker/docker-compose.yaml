--- conflicted
+++ resolved
@@ -71,10 +71,6 @@
     volumes:
       - /media/airlab/Storage/airstack_collection:/bags:rw
 
-<<<<<<< HEAD
-  # ===================================================================================================================
-  # for running tests on the robot
-=======
   zed-l4t:
     profiles:
       - hitl
@@ -119,7 +115,6 @@
       
 # ===================================================================================================================
 # for running tests on the robot
->>>>>>> bef4ea3b
   robot-test:
     profiles: !override
       - "test"
