--- conflicted
+++ resolved
@@ -22,13 +22,8 @@
       bash -c "service ssh restart;
       tmux new -d -s robot_bringup
       && tmux send-keys -t robot_bringup 
-<<<<<<< HEAD
-      'bws && sws &&
-      ros2 launch robot_bringup robot.launch.xml' ENTER
-=======
       'bws && sws && 
       ros2 launch ${ROBOT_LAUNCH_PACKAGE} ${ROBOT_LAUNCH_FILE}' ENTER
->>>>>>> c4e3806e
       && sleep infinity"
     # assumes you're connected to work internet, so creates a network to isolate from other developers on your work internet
     networks:
@@ -76,9 +71,9 @@
     # assumes network isolation via a physical router, so uses network_mode=host
     network_mode: host
     volumes:
-<<<<<<< HEAD
-      - $HOME/bags:/bags:rw
+      - /media/airlab/Storage/airstack_collection:/bags:rw
 
+# ===================================================================================================================
   autotest:
     extends:
       service: robot
@@ -91,7 +86,4 @@
       TEST_EXIT_CODE=$$?;
       echo \"Tests completed with exit code: $$TEST_EXIT_CODE\";
       exit $$TEST_EXIT_CODE"
-    entrypoint: []
-=======
-      - /media/airlab/Storage/airstack_collection:/bags:rw
->>>>>>> c4e3806e
+    entrypoint: []