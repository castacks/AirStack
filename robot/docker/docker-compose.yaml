--- conflicted
+++ resolved
@@ -47,10 +47,7 @@
       dockerfile: ./Dockerfile.robot
       args:
         BASE_IMAGE: nvcr.io/nvidia/l4t-jetpack:r36.4.0
-<<<<<<< HEAD
-=======
         REAL_ROBOT: true
->>>>>>> 8fc845fa
       tags:
         - *l4t_image
     # we use tmux send-keys so that the session stays alive
