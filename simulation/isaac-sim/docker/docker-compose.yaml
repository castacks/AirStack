services:
  isaac-sim:
    profiles:
      - ""
      - sitl
    image: &image_tag ${PROJECT_DOCKER_REGISTRY}/${PROJECT_NAME}:v${DOCKER_IMAGE_TAG}_isaac-sim
    build:
      context: ../
      dockerfile: docker/Dockerfile.isaac-ros
      tags:
        - *image_tag
    container_name: isaac-sim
    entrypoint: "" # override the default entrypoint with nothing
    # for some reason the tmux session manager only works when isaac is running in tmux
    command: >
<<<<<<< HEAD
      bash -c "tmux new -d -s isaac; 
        tmux send-keys -t isaac '/isaac-sim/python.sh /root/launch_scripts/spawn_pegasus_prim_test.py' ENTER;
=======
      bash -c "
      tmux new -d -s isaac;
      autolaunch=${AUTOLAUNCH:-'false'};
      if [ $$autolaunch = 'true' ]; then
        tmux send-keys -t isaac 'ros2 launch isaacsim run_isaacsim.launch.py gui:=${ISAAC_SIM_SCENE} play_sim_on_start:=${PLAY_SIM_ON_START}' ENTER 
      fi;
>>>>>>> c03d5754
      sleep infinity"
    # tmux send-keys -t isaac '/isaac-sim/python.sh /root/launch_scripts/barebones_pegasus_launch.py' ENTER;
    # tmux send-keys -t isaac '/isaac-sim/python.sh /root/launch_scripts/launch_sim.py --scene \"${ISAAC_SIM_SCENE}\"' ENTER;
    # Interactive shell
    stdin_open: true # docker run -i
    tty: true # docker run -t
    ipc: host
    privileged: true
    networks:
      airstack_network:
        ipv4_address: 172.31.0.200
    env_file:
      - ./omni_pass.env
    environment:
      # NVIDIA stuff
      - ACCEPT_EULA=Y
      - DISPLAY
      - QT_X11_NO_MITSHM=1
      # ROS2 stuff
      - RMW_IMPLEMENTATION=rmw_fastrtps_cpp
      - FASTRTPS_DEFAULT_PROFILES_FILE=/isaac-sim/fastdds.xml
      # AirStack robot configuration
      - ROBOT_NAME=${ROBOT_NAME:-robot_1}
      - ROS_DOMAIN_ID=100
      # - ROS_DOMAIN_ID=1
      # Config paths
      - CAMERA_CONFIG_FILE=${CONFIG_MOUNT_PATH}/camera_config.yaml
      - ISAAC_SIM_CONFIG_FILE=${CONFIG_MOUNT_PATH}/isaac_sim_config.yaml
      # Isaac Sim stuff
      - ISAACSIM_PATH=/isaac-sim
      - ISAACSIM_PYTHON=/isaac-sim/python.sh
    deploy:
      # let it use the GPU
      resources:
        reservations:
          devices:
            - driver: nvidia # https://stackoverflow.com/a/70761193
              count: 1
              capabilities: [ gpu ]
    volumes:
      # display
      - $HOME/.Xauthority:/root/.Xauthority
      - /tmp/.X11-unix:/tmp/.X11-unix
      # config
      - ../../../config:${CONFIG_MOUNT_PATH}:ro
      # isaac sim stuff
      - ./isaac_sim_data/cache/kit:/isaac-sim/kit/cache:rw
      - ./isaac_sim_data/cache/ov:/root/.cache/ov:rw
      - ./isaac_sim_data/cache/pip:/root/.cache/pip:rw
      - ./isaac_sim_data/cache/glcache:/root/.cache/nvidia/GLCache:rw
      - ./isaac_sim_data/cache/computecache:/root/.nv/ComputeCache:rw
      - ./isaac_sim_data/logs:/root/.nvidia-omniverse/logs:rw
      - ./isaac_sim_data/data:/root/.local/share/ov/data:rw
      - ./isaac_sim_data/documents:/root/Documents:rw
      # IMPORTANT: set the version number without the trailing .0
      - ./user.config.json:/root/.local/share/ov/data/Kit/Isaac-Sim/4.2/user.config.json:rw
      - ./ui.py:/isaac-sim/kit/exts/omni.kit.widget.nucleus_connector/omni/kit/widget/nucleus_connector/ui.py:rw
      # developer stuff
      - .dev:/root/.dev:rw # developer config
      - .bashrc:/root/.bashrc:rw # bash config
<<<<<<< HEAD
      - ../../common/inputrc:/etc/inputrc:rw # for using page up/down to search through command history
      # pegasus integration
      - ../extensions/PegasusSimulator:/isaac_extensions/PegasusSimulator
      - ../extensions/PegasusSimulator/extensions/pegasus.simulator:/root/Documents/Kit/shared/exts/pegasus.simulator/
      - ../launch_scripts/:/root/launch_scripts:rw
      - ../config/sim_to_robot_bridge.yaml:/sim_to_robot_bridge.yaml:ro
=======
      - ../../../common/inputrc:/etc/inputrc:rw # for using page up/down to search through command history
      - ../../../common/.tmux.conf:/root/.tmux.conf:rw
>>>>>>> c03d5754
      # code
      - ../sitl_integration/kit-app-template/source/extensions/airlab.airstack:/root/Documents/Kit/shared/exts/airlab.airstack
      - ../sitl_integration/kit-app-template/source/extensions/airlab.pegasus:/root/Documents/Kit/shared/exts/airlab.pegasus
      - ../sitl_integration/kit-app-template/source/extensions/airlab.gimbal:/root/Documents/Kit/shared/exts/airlab.gimbal
      - ../sitl_integration/kit-app-template/source/extensions/airlab.tmux_manager:/root/Documents/Kit/shared/exts/airlab.tmux_manager
      - ../sitl_integration:/sitl_integration:rw
      - ../sitl_integration/inputrc:/etc/inputrc
      - ../sitl_integration/config:/root/.nvidia-omniverse/config:rw

  # ===================================================================================================================
  isaac-sim-gui:
    extends:
      service: isaac-sim
    container_name: isaac-sim-gui
    # don't spawn by default, only when you want to use the GUI
    profiles: !override
      - ""
    command: >
      bash -c "tmux new -d -s isaac; 
        tmux send-keys -t isaac '/isaac-sim/runapp.sh' ENTER; 
      sleep infinity"
    networks: !reset null
  # ===================================================================================================================
  # for running over ethernet for hitl to stream to the NVIDIA jetson device
  # isaac-sim-hitl:
  #   extends:
  #     service: isaac-sim
  #   profiles: !override
  #     - hitl
  #   container_name: isaac-sim
  #   network_mode: host
  #   networks: !reset null<|MERGE_RESOLUTION|>--- conflicted
+++ resolved
@@ -13,17 +13,12 @@
     entrypoint: "" # override the default entrypoint with nothing
     # for some reason the tmux session manager only works when isaac is running in tmux
     command: >
-<<<<<<< HEAD
-      bash -c "tmux new -d -s isaac; 
-        tmux send-keys -t isaac '/isaac-sim/python.sh /root/launch_scripts/spawn_pegasus_prim_test.py' ENTER;
-=======
       bash -c "
       tmux new -d -s isaac;
       autolaunch=${AUTOLAUNCH:-'false'};
       if [ $$autolaunch = 'true' ]; then
-        tmux send-keys -t isaac 'ros2 launch isaacsim run_isaacsim.launch.py gui:=${ISAAC_SIM_SCENE} play_sim_on_start:=${PLAY_SIM_ON_START}' ENTER 
+        tmux send-keys -t isaac '/isaac-sim/python.sh /root/launch_scripts/spawn_pegasus_prim_test.py' ENTER;
       fi;
->>>>>>> c03d5754
       sleep infinity"
     # tmux send-keys -t isaac '/isaac-sim/python.sh /root/launch_scripts/barebones_pegasus_launch.py' ENTER;
     # tmux send-keys -t isaac '/isaac-sim/python.sh /root/launch_scripts/launch_sim.py --scene \"${ISAAC_SIM_SCENE}\"' ENTER;
@@ -84,17 +79,13 @@
       # developer stuff
       - .dev:/root/.dev:rw # developer config
       - .bashrc:/root/.bashrc:rw # bash config
-<<<<<<< HEAD
-      - ../../common/inputrc:/etc/inputrc:rw # for using page up/down to search through command history
+      - ../../../common/inputrc:/etc/inputrc:rw # for using page up/down to search through command history
+      - ../../../common/.tmux.conf:/root/.tmux.conf:rw
       # pegasus integration
       - ../extensions/PegasusSimulator:/isaac_extensions/PegasusSimulator
       - ../extensions/PegasusSimulator/extensions/pegasus.simulator:/root/Documents/Kit/shared/exts/pegasus.simulator/
       - ../launch_scripts/:/root/launch_scripts:rw
       - ../config/sim_to_robot_bridge.yaml:/sim_to_robot_bridge.yaml:ro
-=======
-      - ../../../common/inputrc:/etc/inputrc:rw # for using page up/down to search through command history
-      - ../../../common/.tmux.conf:/root/.tmux.conf:rw
->>>>>>> c03d5754
       # code
       - ../sitl_integration/kit-app-template/source/extensions/airlab.airstack:/root/Documents/Kit/shared/exts/airlab.airstack
       - ../sitl_integration/kit-app-template/source/extensions/airlab.pegasus:/root/Documents/Kit/shared/exts/airlab.pegasus
