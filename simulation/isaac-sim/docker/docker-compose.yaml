--- conflicted
+++ resolved
@@ -3,10 +3,6 @@
     profiles:
       - ""
       - sitl
-<<<<<<< HEAD
-      - hitl
-=======
->>>>>>> 0b0eb0a2
     image: &image_tag ${PROJECT_DOCKER_REGISTRY}/${PROJECT_NAME}:v${DOCKER_IMAGE_TAG}_isaac-sim
     build:
       context: ../
@@ -71,16 +67,14 @@
       - ../sitl_integration:/sitl_integration:rw
       - ../sitl_integration/inputrc:/etc/inputrc
       - ../sitl_integration/config:/root/.nvidia-omniverse/config:rw
-<<<<<<< HEAD
 
   # -------------------------------------------------------------------------------------------------------------------
   # idle container for developer debugging
   isaac-sim-idle:
-    profiles:
+    profiles: !override
       - idle
     extends: isaac-sim
     command: "sleep infinity"
-=======
   
   # ===================================================================================================================
   # for running over ethernet for hitl to stream to the NVIDIA jetson device
@@ -91,5 +85,4 @@
       - hitl
     container_name: isaac-sim
     network_mode: host
-    networks: !reset null
->>>>>>> 0b0eb0a2
+    networks: !reset null