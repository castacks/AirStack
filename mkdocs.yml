---
copyright: Copyright &copy; 2024 - 2030 AirLab CMU
docs_dir: .
site_name: AirStack
site_dir: ../site
site_url: "https://docs.theairlab.org/docs/" # Trailing slash is recommended
exclude_docs: |
  **/ros_ws/build
  **/ros_ws/install
  **/kit-app-template/**
extra:
  version:
    provider: mike
  generator: false
  social:
    - icon: fontawesome/brands/github
      link: https://github.com/castacks
    - icon: fontawesome/brands/x-twitter
      link: https://x.com/airlabcmu
extra_css:
  - stylesheets/extra.css
markdown_extensions:
  - admonition
  - attr_list
  - md_in_html
  - pymdownx.highlight:
      anchor_linenums: true
      line_spans: __span
      pygments_lang_class: true
  - pymdownx.inlinehilite
  - pymdownx.snippets
  - pymdownx.magiclink
  - pymdownx.critic
  - pymdownx.caret
  - pymdownx.keys
  - pymdownx.mark
  - pymdownx.tilde
  - pymdownx.superfences:
      custom_fences:
        - name: mermaid
          class: mermaid
          format: !!python/name:pymdownx.superfences.fence_code_format
  - toc:
      permalink: true
nav:
  - Home: docs/index.md
  - Getting Started: docs/getting_started.md
  - Development:
      - docs/development/index.md
      - AirStack CLI Tool:
          - docs/development/airstack-cli/index.md
          - docs/development/airstack-cli/extending.md
          - docs/development/airstack-cli/architecture.md
      - docs/development/docker_usage.md
      - docs/development/vscode/index.md
      - docs/development/project_configuration.md
      - Testing:
          - docs/development/testing/index.md
          - docs/development/testing/testing_frameworks.md
          - docs/development/testing/integration_testing.md
          - docs/development/testing/unit_testing.md
          - docs/development/testing/system_testing.md
          - docs/development/testing/ci_cd.md
      - docs/development/contributing.md
      - docs/development/frame_conventions.md
  - Robot:
      - docs/robot/index.md
      - Autonomy Modules:
          - Robot Interface:
              - docs/robot/autonomy/0_interface/index.md
          - Sensors:
              - docs/robot/autonomy/1_sensors/index.md
              - docs/robot/autonomy/1_sensors/gimbal.md
          - Perception:
              - docs/robot/autonomy/2_perception/index.md
              - docs/robot/autonomy/2_perception/state_estimation.md
          - Local:
              - docs/robot/autonomy/3_local/index.md
              - World Model:
                  - docs/robot/autonomy/3_local/world_model/index.md
                  - DROAN (Obstacle Avoidance World Model):
                      - robot/ros_ws/src/autonomy/3_local/a_world_models/disparity_expansion/README.md
                      - robot/ros_ws/src/autonomy/3_local/a_world_models/disparity_graph/README.md
                      - robot/ros_ws/src/autonomy/3_local/a_world_models/disparity_graph_cost_map/README.md
              - Planning:
                  - docs/robot/autonomy/3_local/planning/index.md
                  - robot/ros_ws/src/autonomy/3_local/b_planners/trajectory_library/README.md
                  - Takeoff Landing Planner:
                      - robot/ros_ws/src/autonomy/3_local/b_planners/takeoff_landing_planner/README.md
                      - robot/ros_ws/src/autonomy/3_local/b_planners/takeoff_landing_planner/test/README.md
                  - DROAN (Obstacle Avoidance Planner):
                      - robot/ros_ws/src/autonomy/3_local/b_planners/droan_local_planner/README.md
              - Controls:
                  - docs/robot/autonomy/3_local/controls/index.md
                  - robot/ros_ws/src/autonomy/3_local/c_controls/trajectory_controller/README.md
          - Global:
              - docs/robot/autonomy/4_global/index.md
              - World Model:
                  - docs/robot/autonomy/4_global/world_model/index.md
                  - robot/ros_ws/src/autonomy/4_global/a_world_models/vdb_mapping_ros2/README.md
              - Planning:
                  - docs/robot/autonomy/4_global/planning/index.md
                  - robot/ros_ws/src/autonomy/4_global/b_planners/random_walk/README.md
          - Behavior:
              - docs/robot/autonomy/5_behavior/index.md
              - docs/robot/autonomy/5_behavior/behavior_tree.md
              - docs/robot/autonomy/5_behavior/behavior_executive.md
      - Static Transforms:
          - docs/robot/static_transforms/index.md
      - Logging:
          - docs/robot/logging/index.md
  - Ground Control Station:
      - docs/ground_control_station/index.md
      - Usage:
          - docs/ground_control_station/usage/user_interface.md
      - Command Center:
          - docs/ground_control_station/command_center/command_center.md
      - Casualty Assessment:
          - docs/ground_control_station/casualty_assessment/casualty_assessment.md
  - Simulation:
      - docs/simulation/index.md
      - Isaac Sim:
          - docs/simulation/isaac_sim/index.md
          - docs/simulation/isaac_sim/export_stages_from_unreal.md
          - docs/simulation/isaac_sim/scene_setup.md
          - docs/simulation/isaac_sim/ascent_sitl_extension.md
  - Real World:
      - docs/real_world/index.md
      - docs/real_world/data_offloading/index.md
      - Installation on Hardware:
          - docs/real_world/installation/index.md
      - HITL Test:
          - docs/real_world/HITL/index.md    
  - About: docs/about.md
plugins:
  - search
  # the same-dir plugin lets mkdocs point to README.md files under our source code, not just the docs directory
  - same-dir
  # redirects is necessary with the same-dir plugin to ensure that the home page index.md file redirects to the correct location
  - redirects:
      redirect_maps:
<<<<<<< HEAD
        "README.md": "docs/README.md"
=======
        'index.md': 'docs/index.md'
>>>>>>> c4e3806e
repo_name: castacks/AirStack
repo_url: https://github.com/castacks/AirStack
theme:
  favicon: docs/assets/StackedWhite.png
  custom_dir: docs/overrides
  features:
    - navigation.indexes
    - navigation.path
    - navigation.tabs
    # - navigation.expand
    - navigation.footer
    - navigation.top
    - navigation.sections
    - search.highlight
    - search.suggest
    - toc.integrate
    - toc.follow
    - content.code.copy
  logo: docs/assets/logo_horizontal_white.png
  name: material
  palette:
    - accent: pink
      primary: custom
      scheme: default
      toggle:
        icon: material/brightness-7
        name: Switch to dark mode
    - accent: pink
      primary: custom
      scheme: slate
      toggle:
        icon: material/brightness-4
        name: Switch to light mode<|MERGE_RESOLUTION|>--- conflicted
+++ resolved
@@ -139,11 +139,7 @@
   # redirects is necessary with the same-dir plugin to ensure that the home page index.md file redirects to the correct location
   - redirects:
       redirect_maps:
-<<<<<<< HEAD
-        "README.md": "docs/README.md"
-=======
         'index.md': 'docs/index.md'
->>>>>>> c4e3806e
 repo_name: castacks/AirStack
 repo_url: https://github.com/castacks/AirStack
 theme:
